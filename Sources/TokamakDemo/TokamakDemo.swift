--- conflicted
+++ resolved
@@ -95,46 +95,12 @@
   }
 }
 
-<<<<<<< HEAD
-var links: [NavItem] {
-  [
-    NavItem("Counter", destination:
-      Counter(count: Count(value: 5), limit: 15)
-        .padding()
-        .background(Color(red: 0.9, green: 0.9, blue: 0.9, opacity: 1.0))
-        .border(Color.red, width: 3)
-        .foregroundColor(.black)),
-    NavItem("ZStack", destination: ZStack {
-      Text("I'm on bottom")
-      Text("I'm forced to the top")
-        .zIndex(1)
-      Text("I'm on top")
-    }.padding(20)),
-    NavItem("ButtonStyle", destination: ButtonStyleDemo()),
-    NavItem("ForEach", destination: ForEachDemo()),
-    NavItem("Text", destination: TextDemo()),
-    NavItem("Toggle", destination: ToggleDemo()),
-    NavItem("Path", destination: PathDemo()),
-    NavItem("TextField", destination: TextFieldDemo()),
-    NavItem("Spacer", destination: SpacerDemo()),
-    NavItem("Environment", destination: EnvironmentDemo().font(.system(size: 8))),
-    NavItem("Picker", destination: PickerDemo()),
-    NavItem("List", destination: listDemo),
-    sidebarDemo,
-    outlineGroupDemo,
-    NavItem("Color", destination: ColorDemo()),
-    appStorageDemo,
-    gridDemo,
-    redactDemo,
-  ]
-=======
 var domRefDemo: NavItem {
   #if os(WASI)
   return NavItem("DOM reference", destination: DOMRefDemo())
   #else
   return NavItem(unavailable: "DOM reference")
   #endif
->>>>>>> b93be40a
 }
 
 let links = [
@@ -142,7 +108,8 @@
     Counter(count: Count(value: 5), limit: 15)
       .padding()
       .background(Color(red: 0.9, green: 0.9, blue: 0.9, opacity: 1.0))
-      .border(Color.red, width: 3)),
+      .border(Color.red, width: 3)
+      .foregroundColor(.black)),
   NavItem("ZStack", destination: ZStack {
     Text("I'm on bottom")
     Text("I'm forced to the top")
