// Copyright 2019-2020 Tokamak contributors
//
// Licensed under the Apache License, Version 2.0 (the "License");
// you may not use this file except in compliance with the License.
// You may obtain a copy of the License at
//
//     http://www.apache.org/licenses/LICENSE-2.0
//
// Unless required by applicable law or agreed to in writing, software
// distributed under the License is distributed on an "AS IS" BASIS,
// WITHOUT WARRANTIES OR CONDITIONS OF ANY KIND, either express or implied.
// See the License for the specific language governing permissions and
// limitations under the License.
//
//  Created by Jed Fox on 07/01/2020.
//

import TokamakShim

func title<V>(_ view: V, title: String) -> AnyView where V: View {
  if #available(OSX 10.16, iOS 14.0, *) {
    return AnyView(view.navigationTitle(title))
  } else {
    #if !os(macOS)
    return AnyView(view.navigationBarTitle(title))
    #else
    return AnyView(view)
    #endif
  }
}

struct NavItem: View {
  let id: String
  let destination: AnyView?

  init<V>(_ id: String, destination: V) where V: View {
    self.id = id
    self.destination = title(destination, title: id)
  }

  init(unavailable id: String) {
    self.id = id
    destination = nil
  }

  @ViewBuilder var body: some View {
    if let dest = destination {
      NavigationLink(id, destination: HStack {
        Spacer(minLength: 0)
        dest
        Spacer(minLength: 0)
      })
    } else {
      #if os(WASI)
      Text(id)
      #elseif os(macOS)
      Text(id).opacity(0.5)
      #else
      HStack {
        Text(id)
        Spacer()
        Text("unavailable").opacity(0.5)
      }
      #endif
    }
  }
}

<<<<<<< HEAD
var domRefDemo: NavItem {
  #if os(WASI)
  return NavItem("DOM reference", destination: DOMRefDemo())
  #else
  return NavItem(unavailable: "DOM reference")
  #endif
}

let links = [
  NavItem("Counter", destination:
    Counter(count: Count(value: 5), limit: 15)
      .padding()
      .background(Color(red: 0.9, green: 0.9, blue: 0.9, opacity: 1.0))
      .border(Color.red, width: 3)
      .foregroundColor(.black)),
  NavItem("ZStack", destination: ZStack {
    Text("I'm on bottom")
    Text("I'm forced to the top")
      .zIndex(1)
    Text("I'm on top")
  }.padding(20)),
  NavItem("ButtonStyle", destination: ButtonStyleDemo()),
  NavItem("ForEach", destination: ForEachDemo()),
  NavItem("Text", destination: TextDemo()),
  NavItem("Toggle", destination: ToggleDemo()),
  NavItem("Path", destination: PathDemo()),
  NavItem("TextField", destination: TextFieldDemo()),
  NavItem("Spacer", destination: SpacerDemo()),
  NavItem("Environment", destination: EnvironmentDemo().font(.system(size: 8))),
  NavItem("Picker", destination: PickerDemo()),
  NavItem("List", destination: listDemo),
  sidebarDemo,
  outlineGroupDemo,
  NavItem("Color", destination: ColorDemo()),
  appStorageDemo,
  gridDemo,
  redactDemo,
  domRefDemo,
]

=======
>>>>>>> 88064fd5
struct TokamakDemoView: View {
  var body: some View {
    NavigationView { () -> AnyView in
      let list = title(
<<<<<<< HEAD
        List(links) { link in
          if let dest = link.destination {
            NavigationLink(link.id, destination: dest)
          } else {
            #if os(WASI)
            Text(link.id)
            #elseif os(macOS)
            Text(link.id).opacity(0.5)
            #else
            HStack {
              Text(link.id)
              Spacer()
              Text("unavailable").opacity(0.5)
=======
        List {
          Section(header: Text("Buttons")) {
            NavItem("Counter", destination:
              Counter(count: Count(value: 5), limit: 15)
                .padding()
                .background(Color(red: 0.9, green: 0.9, blue: 0.9, opacity: 1.0))
                .border(Color.red, width: 3))
            NavItem("ButtonStyle", destination: ButtonStyleDemo())
          }
          Section(header: Text("Containers")) {
            NavItem("ForEach", destination: ForEachDemo())
            if #available(iOS 14.0, *) {
              #if os(macOS)
              NavItem("List", destination: ListDemo())
              #else
              NavItem("List", destination: ListDemo().listStyle(InsetGroupedListStyle()))
              #endif
            } else {
              NavItem("List", destination: ListDemo())
>>>>>>> 88064fd5
            }
            if #available(iOS 14.0, *) {
              NavItem("Sidebar", destination: SidebarListDemo().listStyle(SidebarListStyle()))
            } else {
              NavItem(unavailable: "Sidebar")
            }
            if #available(OSX 10.16, iOS 14.0, *) {
              NavItem("OutlineGroup", destination: OutlineGroupDemo())
            } else {
              NavItem(unavailable: "OutlineGroup")
            }
          }
          Section(header: Text("Layout")) {
            if #available(OSX 10.16, iOS 14.0, *) {
              NavItem("Grid", destination: GridDemo())
            } else {
              NavItem(unavailable: "Grid")
            }
            NavItem("Spacer", destination: SpacerDemo())
            NavItem("ZStack", destination: ZStack {
              Text("I'm on bottom")
              Text("I'm forced to the top")
                .zIndex(1)
              Text("I'm on top")
            }.padding(20))
          }
          Section(header: Text("Selectors")) {
            NavItem("Picker", destination: PickerDemo())
            NavItem("Toggle", destination: ToggleDemo())
          }
          Section(header: Text("Text")) {
            NavItem("Text", destination: TextDemo())
            NavItem("TextField", destination: TextFieldDemo())
          }
          Section(header: Text("Misc")) {
            NavItem("Path", destination: PathDemo())
            NavItem("Environment", destination: EnvironmentDemo().font(.system(size: 8)))
            NavItem("Color", destination: ColorDemo())
            if #available(OSX 11.0, iOS 14.0, *) {
              NavItem("AppStorage", destination: AppStorageDemo())
            } else {
              NavItem(unavailable: "AppStorage")
            }
            if #available(OSX 11.0, iOS 14.0, *) {
              NavItem("Redaction", destination: RedactionDemo())
            } else {
              NavItem(unavailable: "Redaction")
            }
          }
          #if os(WASI)
          Section(header: Text("TokamakDOM")) {
            NavItem("DOM reference", destination: DOMRefDemo())
          }
          #endif
        }
        .frame(minHeight: 300),
        title: "Demos"
      )
      if #available(iOS 14.0, *) {
        return AnyView(list.listStyle(SidebarListStyle()))
      } else {
        return AnyView(list)
      }
    }
    .environmentObject(TestEnvironment())
  }
}<|MERGE_RESOLUTION|>--- conflicted
+++ resolved
@@ -66,68 +66,10 @@
   }
 }
 
-<<<<<<< HEAD
-var domRefDemo: NavItem {
-  #if os(WASI)
-  return NavItem("DOM reference", destination: DOMRefDemo())
-  #else
-  return NavItem(unavailable: "DOM reference")
-  #endif
-}
-
-let links = [
-  NavItem("Counter", destination:
-    Counter(count: Count(value: 5), limit: 15)
-      .padding()
-      .background(Color(red: 0.9, green: 0.9, blue: 0.9, opacity: 1.0))
-      .border(Color.red, width: 3)
-      .foregroundColor(.black)),
-  NavItem("ZStack", destination: ZStack {
-    Text("I'm on bottom")
-    Text("I'm forced to the top")
-      .zIndex(1)
-    Text("I'm on top")
-  }.padding(20)),
-  NavItem("ButtonStyle", destination: ButtonStyleDemo()),
-  NavItem("ForEach", destination: ForEachDemo()),
-  NavItem("Text", destination: TextDemo()),
-  NavItem("Toggle", destination: ToggleDemo()),
-  NavItem("Path", destination: PathDemo()),
-  NavItem("TextField", destination: TextFieldDemo()),
-  NavItem("Spacer", destination: SpacerDemo()),
-  NavItem("Environment", destination: EnvironmentDemo().font(.system(size: 8))),
-  NavItem("Picker", destination: PickerDemo()),
-  NavItem("List", destination: listDemo),
-  sidebarDemo,
-  outlineGroupDemo,
-  NavItem("Color", destination: ColorDemo()),
-  appStorageDemo,
-  gridDemo,
-  redactDemo,
-  domRefDemo,
-]
-
-=======
->>>>>>> 88064fd5
 struct TokamakDemoView: View {
   var body: some View {
     NavigationView { () -> AnyView in
       let list = title(
-<<<<<<< HEAD
-        List(links) { link in
-          if let dest = link.destination {
-            NavigationLink(link.id, destination: dest)
-          } else {
-            #if os(WASI)
-            Text(link.id)
-            #elseif os(macOS)
-            Text(link.id).opacity(0.5)
-            #else
-            HStack {
-              Text(link.id)
-              Spacer()
-              Text("unavailable").opacity(0.5)
-=======
         List {
           Section(header: Text("Buttons")) {
             NavItem("Counter", destination:
@@ -147,7 +89,6 @@
               #endif
             } else {
               NavItem("List", destination: ListDemo())
->>>>>>> 88064fd5
             }
             if #available(iOS 14.0, *) {
               NavItem("Sidebar", destination: SidebarListDemo().listStyle(SidebarListStyle()))
