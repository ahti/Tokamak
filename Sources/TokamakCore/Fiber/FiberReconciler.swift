--- conflicted
+++ resolved
@@ -270,7 +270,6 @@
     self.alternate = current
     current = alternate
 
-<<<<<<< HEAD
     // copy over elements to the alternate, so when an element is
     // replaced, the old element can still be accessed to emit
     // removal mutations for its children
@@ -279,7 +278,6 @@
       return true
     }
 
-=======
     print("""
       reconcile done
       mutations were:
@@ -287,7 +285,7 @@
       alternate is \(self.alternate.recursiveDescription)
       current is \(current.recursiveDescription)
       """)
->>>>>>> 24110fef
+    
     isReconciling = false
 
     for action in afterReconcileActions {
