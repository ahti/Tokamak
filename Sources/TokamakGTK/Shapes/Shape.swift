// Copyright 2020 Tokamak contributors
//
// Licensed under the Apache License, Version 2.0 (the "License");
// you may not use this file except in compliance with the License.
// You may obtain a copy of the License at
//
//     http://www.apache.org/licenses/LICENSE-2.0
//
// Unless required by applicable law or agreed to in writing, software
// distributed under the License is distributed on an "AS IS" BASIS,
// WITHOUT WARRANTIES OR CONDITIONS OF ANY KIND, either express or implied.
// See the License for the specific language governing permissions and
// limitations under the License.
//
//  Created by Morten Bek Ditlevsen on 29/12/2020.
//

import CGDK
import CGTK
import TokamakCore

func createPath(from elements: [Path.Element], in cr: OpaquePointer) {
  var current: CGPoint = .zero
  var start: CGPoint = .zero
  for element in elements {
    switch element {
    case let .move(to: p):
      cairo_move_to(cr, p.x, p.y)
      current = p
      start = p

    case let .line(to: p):
      cairo_line_to(cr, p.x, p.y)
      current = p

    case .closeSubpath:
      cairo_close_path(cr)
      current = start

    case let .curve(to: p, control1: c1, control2: c2):
      cairo_curve_to(cr, c1.x, c1.y, c2.x, c2.y, p.x, p.y)
      current = p

    case let .quadCurve(to: p, control: c):
      let c1 = CGPoint(x: (current.x + 2 * c.x) / 3, y: (current.y + 2 * c.y) / 3)
      let c2 = CGPoint(x: (p.x + 2 * c.x) / 3, y: (p.y + 2 * c.y) / 3)
      cairo_curve_to(cr, c1.x, c1.y, c2.x, c2.y, p.x, p.y)
      current = p
    }
  }
}

<<<<<<< HEAD
extension _ShapeView: AnyWidget, BuiltinView {

  func new(_ application: UnsafeMutablePointer<GtkApplication>) -> UnsafeMutablePointer<GtkWidget>? {
    let w = gtk_drawing_area_new()
    bindAction(to: w!)
    return w!
  }

  func update(widget: Widget) {
=======
extension _ShapeView: ViewDeferredToRenderer {
  @_spi(TokamakCore)
  public var deferredBody: AnyView {
    AnyView(WidgetView(build: { _ in
      let w = gtk_drawing_area_new()
      bindAction(to: w!)
      return w!
    }) {})
>>>>>>> 57f57174
  }

  func bindAction(to drawingArea: UnsafeMutablePointer<GtkWidget>) {
    drawingArea.connect(signal: "draw", closure: { widget, cr in
      cairo_save(cr)

      let width = gtk_widget_get_allocated_width(widget)
      let height = gtk_widget_get_allocated_height(widget)

      let c = (style as? Color) ?? foregroundColor ?? Color.black

      var color = c.resolveToCairo(in: environment)

      gdk_cairo_set_source_rgba(cr, &color)

      let path = shape.path(in: CGRect(
        origin: .zero,
        size: CGSize(
          width: Double(width),
          height: Double(height)
        )
      ))
      let elements: [Path.Element]
      let stroke: Bool
      if case let .stroked(strokedPath) = path.storage {
        elements = strokedPath.path.elements
        stroke = true
        let style = strokedPath.style

        cairo_set_line_width(cr, style.lineWidth)
        cairo_set_line_join(cr, style.lineJoin.cairo)
        cairo_set_line_cap(cr, style.lineCap.cairo)
        cairo_set_miter_limit(cr, style.miterLimit)
        cairo_set_dash(cr, style.dash, Int32(style.dash.count), style.dashPhase)

      } else {
        elements = path.elements
        stroke = false
      }

      cairo_set_fill_rule(cr, fillStyle.cairo)

      createPath(from: elements, in: cr)

      // It kind of appears to be ok to reset the clip (in order to draw outside the frame)...
      // This could be error prone, however, and a source of future bugs...
      cairo_reset_clip(cr)

      if stroke {
        cairo_stroke(cr)
      } else {
        cairo_fill(cr)
      }

      cairo_restore(cr)
    })
  }
}

extension CGLineJoin {
  var cairo: cairo_line_join_t {
    switch self {
    case .miter:
      return cairo_line_join_t(rawValue: 0) /* CAIRO_LINE_JOIN_MITER */
    case .round:
      return cairo_line_join_t(rawValue: 1) /* CAIRO_LINE_JOIN_ROUND */
    case .bevel:
      return cairo_line_join_t(rawValue: 2) /* CAIRO_LINE_JOIN_BEVEL */
    }
  }
}

extension CGLineCap {
  var cairo: cairo_line_cap_t {
    switch self {
    case .butt:
      return cairo_line_cap_t(rawValue: 0) /* CAIRO_LINE_CAP_BUTT */
    case .round:
      return cairo_line_cap_t(rawValue: 1) /* CAIRO_LINE_CAP_ROUND */
    case .square:
      return cairo_line_cap_t(rawValue: 2) /* CAIRO_LINE_CAP_SQUARE */
    }
  }
}

extension FillStyle {
  var cairo: cairo_fill_rule_t {
    if isEOFilled {
      return cairo_fill_rule_t(rawValue: 1) /* CAIRO_FILL_RULE_EVEN_ODD */
    } else {
      return cairo_fill_rule_t(rawValue: 0) /* CAIRO_FILL_RULE_WINDING */
    }
  }
}

extension AnyColorBox.ResolvedValue {
  var cairo: GdkRGBA {
    GdkRGBA(
      red: Double(red),
      green: Double(green),
      blue: Double(blue),
      alpha: Double(opacity)
    )
  }
}

extension Color {
  func resolveToCairo(in environment: EnvironmentValues) -> GdkRGBA {
    _ColorProxy(self).resolve(in: environment).cairo
  }
}<|MERGE_RESOLUTION|>--- conflicted
+++ resolved
@@ -50,27 +50,16 @@
   }
 }
 
-<<<<<<< HEAD
 extension _ShapeView: AnyWidget, BuiltinView {
-
-  func new(_ application: UnsafeMutablePointer<GtkApplication>) -> UnsafeMutablePointer<GtkWidget>? {
+  func new(_ application: UnsafeMutablePointer<GtkApplication>)
+    -> UnsafeMutablePointer<GtkWidget>?
+  {
     let w = gtk_drawing_area_new()
     bindAction(to: w!)
     return w!
   }
 
-  func update(widget: Widget) {
-=======
-extension _ShapeView: ViewDeferredToRenderer {
-  @_spi(TokamakCore)
-  public var deferredBody: AnyView {
-    AnyView(WidgetView(build: { _ in
-      let w = gtk_drawing_area_new()
-      bindAction(to: w!)
-      return w!
-    }) {})
->>>>>>> 57f57174
-  }
+  func update(widget: Widget) {}
 
   func bindAction(to drawingArea: UnsafeMutablePointer<GtkWidget>) {
     drawingArea.connect(signal: "draw", closure: { widget, cr in
